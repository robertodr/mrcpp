/*
 * MRCPP, a numerical library based on multiresolution analysis and
 * the multiwavelet basis which provide low-scaling algorithms as well as
 * rigorous error control in numerical computations.
 * Copyright (C) 2021 Stig Rune Jensen, Jonas Juselius, Luca Frediani and contributors.
 *
 * This file is part of MRCPP.
 *
 * MRCPP is free software: you can redistribute it and/or modify
 * it under the terms of the GNU Lesser General Public License as published by
 * the Free Software Foundation, either version 3 of the License, or
 * (at your option) any later version.
 *
 * MRCPP is distributed in the hope that it will be useful,
 * but WITHOUT ANY WARRANTY; without even the implied warranty of
 * MERCHANTABILITY or FITNESS FOR A PARTICULAR PURPOSE.  See the
 * GNU Lesser General Public License for more details.
 *
 * You should have received a copy of the GNU Lesser General Public License
 * along with MRCPP.  If not, see <https://www.gnu.org/licenses/>.
 *
 * For information on the complete list of contributors to MRCPP, see:
 * <https://mrcpp.readthedocs.io/>
 */

#pragma once

#include <Eigen/Core>
#include <memory>
#include <map>

#include "MRCPP/mrcpp_declarations.h"
#include "utils/omp_utils.h"

#include "MultiResolutionAnalysis.h"
#include "NodeAllocator.h"
#include "NodeBox.h"

namespace mrcpp {

<<<<<<< HEAD
class BankAccount;

=======
/** @class MWTree
 *
 * @brief Base class for Multiwavelet tree structures, such as FunctionTree and OperatorTree
 *
 * @details The MWTree class is the base class for all tree structures
 * needed for Multiwavelet calculations. The MWTree is a D-dimensional
 * tree structure of MWNodes. The tree starts from a set of root nodes
 * at a common given scale, defining the world box. The most common
 * settings are either a single root node or \f$ 2^D \f$ root
 * nodes. Other configurations are however allowed. For example, in 3D
 * one could have a total of 12 root nodes (a 2x2x3 set of root
 * nodes). Once the tree structure is generated, each node will have a
 * parent node (except for the root nodes) and \f$ 2^D \f$ child nodes
 * (except for leaf nodes). Most of the methods deal with traversing
 * the tree structure in different ways to fetch specific nodes. Some
 * of them will return a node present in the tree; some other methods
 * will generate the required node on the fly using the MW transform;
 * some methods will return an empty pointer if the node is not
 * present. See specific methods for details.
 *
 */
>>>>>>> 0dde01e1
template <int D> class MWTree {
public:
    MWTree(const MultiResolutionAnalysis<D> &mra, const std::string &n);
    MWTree(const MWTree<D> &tree) = delete;
    MWTree<D> &operator=(const MWTree<D> &tree) = delete;
    virtual ~MWTree();

    void setZero();
    void clear();

    /** @returns Squared L2 norm of the function */
    double getSquareNorm() const { return this->squareNorm; }
    void calcSquareNorm();
    void clearSquareNorm() { this->squareNorm = -1.0; }

    int getOrder() const { return this->order; }
    int getKp1() const { return this->order + 1; }
    int getKp1_d() const { return this->kp1_d; }
    int getDim() const { return D; }
    int getTDim() const { return (1 << D); }
    /** @returns the total number of nodes in the tree */
    int getNNodes() const { return getNodeAllocator().getNNodes(); }
    int getNNegScales() const { return this->nodesAtNegativeDepth.size(); }
    int getRootScale() const { return this->rootBox.getScale(); }
    int getDepth() const { return this->nodesAtDepth.size(); }
    int getNNodesAtDepth(int i) const;
    int getSizeNodes() const;

    /** @returns */
    NodeBox<D> &getRootBox() { return this->rootBox; }
    const NodeBox<D> &getRootBox() const { return this->rootBox; }
    const MultiResolutionAnalysis<D> &getMRA() const { return this->MRA; }

    void mwTransform(int type, bool overwrite = true);

    void setName(const std::string &n) { this->name = n; }
    const std::string &getName() const { return this->name; }

    int getRootIndex(Coord<D> r) const { return this->rootBox.getBoxIndex(r); }
    int getRootIndex(NodeIndex<D> nIdx) const { return this->rootBox.getBoxIndex(nIdx); }

    MWNode<D> *findNode(NodeIndex<D> nIdx);
    const MWNode<D> *findNode(NodeIndex<D> nIdx) const;

    MWNode<D> &getNode(NodeIndex<D> nIdx);
    MWNode<D> &getNodeOrEndNode(NodeIndex<D> nIdx);
    const MWNode<D> &getNodeOrEndNode(NodeIndex<D> nIdx) const;

    MWNode<D> &getNode(Coord<D> r, int depth = -1);
    MWNode<D> &getNodeOrEndNode(Coord<D> r, int depth = -1);
    const MWNode<D> &getNodeOrEndNode(Coord<D> r, int depth = -1) const;

    int getNEndNodes() const { return this->endNodeTable.size(); }
    int getNRootNodes() const { return this->rootBox.size(); }
    MWNode<D> &getEndMWNode(int i) { return *this->endNodeTable[i]; }
    MWNode<D> &getRootMWNode(int i) { return this->rootBox.getNode(i); }
    const MWNode<D> &getEndMWNode(int i) const { return *this->endNodeTable[i]; }
    const MWNode<D> &getRootMWNode(int i) const { return this->rootBox.getNode(i); }

    bool isPeriodic() const { return this->MRA.getWorldBox().isPeriodic(); }

    MWNodeVector<D> *copyEndNodeTable();
    MWNodeVector<D> *getEndNodeTable() { return &this->endNodeTable; }

    void deleteRootNodes();
    void resetEndNodeTable();
    void clearEndNodeTable() { this->endNodeTable.clear(); }

    int countBranchNodes(int depth = -1);
    int countLeafNodes(int depth = -1);
    int countAllocNodes(int depth = -1);
    int countNodes(int depth = -1);
    bool isLocal = false; // to know whether the tree coeffcients are stored in the Bank
    int getIx(NodeIndex<D> nIdx); // gives serialIx of a stored node from its NodeIndex if isLocal

    void makeMaxSquareNorms(); // sets values for maxSquareNorm and maxWSquareNorm in all nodes

    NodeAllocator<D> &getNodeAllocator() { return *this->nodeAllocator_p; }
    const NodeAllocator<D> &getNodeAllocator() const { return *this->nodeAllocator_p; }
    MWNodeVector<D> endNodeTable;          ///< Final projected nodes

    void getNodeCoeff(NodeIndex<D> nIdx, double *data); // fetch coefficient from a specific node stored in Bank

    friend std::ostream &operator<<(std::ostream &o, const MWTree<D> &tree) { return tree.print(o); }

    friend class MWNode<D>;
    friend class FunctionNode<D>;
    friend class OperatorNode;
    friend class TreeBuilder<D>;
    friend class NodeAllocator<D>;

protected:
    // Parameters that are set in construction and should never change
    const MultiResolutionAnalysis<D> MRA;

    // Constant parameters that are derived internally
    const int order;
    const int kp1_d;

    std::map<NodeIndex<D>, int> NodeIndex2serialIx; // to store nodes serialIx

    // Parameters that are dynamic and can be set by user
    std::string name;

    std::unique_ptr<NodeAllocator<D>> nodeAllocator_p{nullptr};

    // Tree data
    double squareNorm;
    NodeBox<D> rootBox;                    ///< The actual container of nodes
    std::vector<int> nodesAtDepth;         ///< Node counter
    std::vector<int> nodesAtNegativeDepth; ///< Node counter

    virtual void mwTransformDown(bool overwrite);
    virtual void mwTransformUp();

    void incrementNodeCount(int scale);
    void decrementNodeCount(int scale);

    BankAccount *NodesCoeff = nullptr;

    virtual std::ostream &print(std::ostream &o) const;
};

} // namespace mrcpp<|MERGE_RESOLUTION|>--- conflicted
+++ resolved
@@ -38,10 +38,8 @@
 
 namespace mrcpp {
 
-<<<<<<< HEAD
 class BankAccount;
-
-=======
+  
 /** @class MWTree
  *
  * @brief Base class for Multiwavelet tree structures, such as FunctionTree and OperatorTree
@@ -63,7 +61,6 @@
  * present. See specific methods for details.
  *
  */
->>>>>>> 0dde01e1
 template <int D> class MWTree {
 public:
     MWTree(const MultiResolutionAnalysis<D> &mra, const std::string &n);
