/*
 * MRCPP, a numerical library based on multiresolution analysis and
 * the multiwavelet basis which provide low-scaling algorithms as well as
 * rigorous error control in numerical computations.
 * Copyright (C) 2019 Stig Rune Jensen, Jonas Juselius, Luca Frediani and contributors.
 *
 * This file is part of MRCPP.
 *
 * MRCPP is free software: you can redistribute it and/or modify
 * it under the terms of the GNU Lesser General Public License as published by
 * the Free Software Foundation, either version 3 of the License, or
 * (at your option) any later version.
 *
 * MRCPP is distributed in the hope that it will be useful,
 * but WITHOUT ANY WARRANTY; without even the implied warranty of
 * MERCHANTABILITY or FITNESS FOR A PARTICULAR PURPOSE.  See the
 * GNU Lesser General Public License for more details.
 *
 * You should have received a copy of the GNU Lesser General Public License
 * along with MRCPP.  If not, see <https://www.gnu.org/licenses/>.
 *
 * For information on the complete list of contributors to MRCPP, see:
 * <https://mrcpp.readthedocs.io/>
 */

/** \file Printer.h
 * Collection of assertions and a standard error/warn/info/debug
 * message interface.
 *
 */
#pragma once

#include <cassert>
#include <iomanip>
#include <iostream>
#include <sstream>
#include <string>

namespace mrcpp {

class Timer;

class Printer final {
public:
    static void init(int level = 0, int rank = 0, int size = 1, const char *file = nullptr);
    static void printEnvironment(int level = 0);

    static void printSeparator(int level, const char &sep, int newlines = 0);
    static void printHeader(int level, const std::string &str, int newlines = 0);
    static void printFooter(int level, const Timer &t, int newlines = 0);

    static void printDouble(int level, const std::string &str, double d, int p = -1);
    static void printTree(int level, const std::string &str, int n, double t);
    static void printTime(int level, const std::string &str, const Timer &t);

    static void setOutputStream(std::ostream &o) { out = &o; }
    static void setScientific() { *out << std::scientific; }
    static void setFixed() { *out << std::fixed; }

    static int setPrecision(int i);
    static int setPrintLevel(int i);
    static int getPrecision() { return printPrec; }
    static int getPrintLevel() { return printLevel; }
<<<<<<< HEAD
    static int getVal(char* line, int n=1);
    static int printMem(char* txt, bool silent = false);
=======
    static int getVal(char *line, int n = 1);
    static int printMem(char *txt);
>>>>>>> 0afe1132

    static std::ostream *out;

private:
    static int printLevel;
    static int printPrec;
    static int printRank;
    static int printSize;
};

#define STR_DEBUG(S, X)                                                                                                \
    {                                                                                                                  \
        std::ostringstream _str;                                                                                       \
        _str << "Debug: " << __func__ << ",  line " << __LINE__ << " in  " << __FILE__ << ": " << X << std::endl;      \
        S = _str.str();                                                                                                \
    }
#define STR_INFO(S, X)                                                                                                 \
    {                                                                                                                  \
        std::ostringstream _str;                                                                                       \
        _str << "Info: " << __func__ << ",  line " << __LINE__ << " in  " << __FILE__ << ": " << X << std::endl;       \
        S = _str.str();                                                                                                \
    }
#define STR_WARN(S, X)                                                                                                 \
    {                                                                                                                  \
        std::ostringstream _str;                                                                                       \
        _str << "Warning: " << __func__ << ",  line " << __LINE__ << " in  " << __FILE__ << ": " << X << std::endl;    \
        S = _str.str();                                                                                                \
    }
#define STR_ERROR(S, X)                                                                                                \
    {                                                                                                                  \
        std::ostringstream _str;                                                                                       \
        _str << "Error: " << __func__ << ",  line " << __LINE__ << " in  " << __FILE__ << ": " << X << std::endl;      \
        S = _str.str();                                                                                                \
    }

#define println(level, STR)                                                                                            \
    if (level <= mrcpp::Printer::getPrintLevel()) *mrcpp::Printer::out << STR << std::endl;
#define printout(level, STR)                                                                                           \
    if (level <= mrcpp::Printer::getPrintLevel()) *mrcpp::Printer::out << STR;

#define MSG_DEBUG(X)                                                                                                   \
    {                                                                                                                  \
        *mrcpp::Printer::out << "Debug: " << __func__ << "(), line " << __LINE__ << "in " << __FILE__ << ": " << X     \
                             << std::endl;                                                                             \
    }
#define MSG_INFO(X)                                                                                                    \
    {                                                                                                                  \
        *mrcpp::Printer::out << "Info: " << __FILE__ << ": " << __func__ << "(), line " << __LINE__ << ": " << X       \
                             << std::endl;                                                                             \
    }
#define MSG_NOTE(X)                                                                                                    \
    {                                                                                                                  \
        *mrcpp::Printer::out << "Note: " << __FILE__ << ": " << __func__ << "(), line " << __LINE__ << ": " << X       \
                             << std::endl;                                                                             \
    }
#define MSG_WARN(X)                                                                                                    \
    { *mrcpp::Printer::out << "Warning: " << __func__ << "(), line " << __LINE__ << ": " << X << std::endl; }
#define MSG_ERROR(X)                                                                                                   \
    { *mrcpp::Printer::out << "Error: " << __func__ << "(), line " << __LINE__ << ": " << X << std::endl; }
#define MSG_FATAL(X)                                                                                                   \
    {                                                                                                                  \
        *mrcpp::Printer::out << "Error: " << __FILE__ << ": " << __func__ << "(), line " << __LINE__ << ": " << X      \
                             << std::endl;                                                                             \
        abort();                                                                                                       \
    }

#define MSG_INVALID_ARG(X)                                                                                             \
    {                                                                                                                  \
        *mrcpp::Printer::out << "Error, invalid argument passed: " << __func__ << "(), line " << __LINE__ << ": " << X \
                             << std::endl;                                                                             \
    }
#define INVALID_ARG_ABORT                                                                                              \
    {                                                                                                                  \
        *mrcpp::Printer::out << "Error, invalid argument passed: " << __func__ << "(), line " << __LINE__              \
                             << std::endl;                                                                             \
        abort();                                                                                                       \
    }
#define NOT_REACHED_ABORT                                                                                              \
    {                                                                                                                  \
        *mrcpp::Printer::out << "Error, should not be reached: " << __func__ << "(), line " << __LINE__ << std::endl;  \
        abort();                                                                                                       \
    }
#define INTERNAL_INCONSISTENCY                                                                                         \
    {                                                                                                                  \
        *mrcpp::Printer::out << "Internal inconsistency! You have found a bug: " << __func__ << "(), line "            \
                             << __LINE__ << std::endl;                                                                 \
        abort();                                                                                                       \
    }

#define NEEDS_TESTING                                                                                                  \
    {                                                                                                                  \
        static bool __once = true;                                                                                     \
        if (__once) {                                                                                                  \
            __once = false;                                                                                            \
            *mrcpp::Printer::out << "NEEDS TESTING: " << __FILE__ << ", " << __func__ << "(), line " << __LINE__       \
                                 << std::endl;                                                                         \
        }                                                                                                              \
    }

#define ASSERT_FILE(A, B)                                                                                              \
    {                                                                                                                  \
        if (A == NULL) {                                                                                               \
            *mrcpp::Printer::out << "Error: " << __func__ << "(), line " << __LINE__ << ": No such file, " << B        \
                                 << std::endl;                                                                         \
            abort();                                                                                                   \
        }                                                                                                              \
    }

#define NOT_IMPLEMENTED_ABORT                                                                                          \
    {                                                                                                                  \
        *mrcpp::Printer::out << "Error: Not implemented, " << __FILE__ ", " << __func__ << "(), line " << __LINE__     \
                             << std::endl;                                                                             \
        abort();                                                                                                       \
    }

#define NOTE(X)                                                                                                        \
    {                                                                                                                  \
        static bool __once = true;                                                                                     \
        if (__once) {                                                                                                  \
            __once = false;                                                                                            \
            *mrcpp::Printer::out << "NOTE: " << __FILE__ << ", " << __func__ << "(), line " << __LINE__ << ": " << X   \
                                 << std::endl;                                                                         \
        }                                                                                                              \
    }

#define NEEDS_FIX(X)                                                                                                   \
    {                                                                                                                  \
        static bool __once = true;                                                                                     \
        if (__once) {                                                                                                  \
            __once = false;                                                                                            \
            *mrcpp::Printer::out << "NEEDS FIX: " << __FILE__ << ", " << __func__ << "(), line " << __LINE__ << ": "   \
                                 << X << std::endl;                                                                    \
        }                                                                                                              \
    }

#define WRONG(X)                                                                                                       \
    {                                                                                                                  \
        *mrcpp::Printer::out << "WRONG: " << __FILE__ << ", " << __func__ << "(), line " << __LINE__ << ": " << X      \
                             << std::endl;                                                                             \
        abort();                                                                                                       \
    }

#define STR_DEBUG(S, X)                                                                                                \
    {                                                                                                                  \
        std::ostringstream _str;                                                                                       \
        _str << "Debug: " << __func__ << ",  line " << __LINE__ << " in  " << __FILE__ << ": " << X << std::endl;      \
        S = _str.str();                                                                                                \
    }
#define STR_INFO(S, X)                                                                                                 \
    {                                                                                                                  \
        std::ostringstream _str;                                                                                       \
        _str << "Info: " << __func__ << ",  line " << __LINE__ << " in  " << __FILE__ << ": " << X << std::endl;       \
        S = _str.str();                                                                                                \
    }
#define STR_WARN(S, X)                                                                                                 \
    {                                                                                                                  \
        std::ostringstream _str;                                                                                       \
        _str << "Warning: " << __func__ << ",  line " << __LINE__ << " in  " << __FILE__ << ": " << X << std::endl;    \
        S = _str.str();                                                                                                \
    }
#define STR_ERROR(S, X)                                                                                                \
    {                                                                                                                  \
        std::ostringstream _str;                                                                                       \
        _str << "Error: " << __func__ << ",  line " << __LINE__ << " in  " << __FILE__ << ": " << X << std::endl;      \
        S = _str.str();                                                                                                \
    }

} // namespace mrcpp<|MERGE_RESOLUTION|>--- conflicted
+++ resolved
@@ -61,13 +61,8 @@
     static int setPrintLevel(int i);
     static int getPrecision() { return printPrec; }
     static int getPrintLevel() { return printLevel; }
-<<<<<<< HEAD
-    static int getVal(char* line, int n=1);
-    static int printMem(char* txt, bool silent = false);
-=======
     static int getVal(char *line, int n = 1);
-    static int printMem(char *txt);
->>>>>>> 0afe1132
+    static int printMem(char *txt, bool silent = false);
 
     static std::ostream *out;
 
